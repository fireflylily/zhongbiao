--- conflicted
+++ resolved
@@ -1,77 +1,145 @@
 #!/usr/bin/env python3
 # -*- coding: utf-8 -*-
 """
-配置管理模块
-处理系统配置、环境变量和路径管理
+统一配置管理模块
+整合所有系统配置到单一入口
 """
 
 import os
+import json
 from pathlib import Path
 from typing import Dict, Any, Optional
-from dotenv import load_dotenv
-
-# 项目根目录
-BASE_DIR = Path(__file__).resolve().parent.parent.parent
-
-# 加载环境变量
-env_file = BASE_DIR / '.env'
-if env_file.exists():
-    load_dotenv(env_file)
-    print(f"加载环境变量文件: {env_file}")
-else:
-    print(f"警告: 环境变量文件不存在: {env_file}")
-
+
+# 加载 .env 文件（如果存在）
+def load_env_file():
+    """加载 .env 文件中的环境变量"""
+    # 尝试多个可能的.env文件位置
+    possible_paths = [
+        Path(__file__).parent.parent / '.env',  # ai_tender_system/.env
+        Path(__file__).parent.parent.parent / '.env',  # 项目根目录/.env
+    ]
+
+    for env_file in possible_paths:
+        if env_file.exists():
+            print(f"加载环境变量文件: {env_file}")
+            with open(env_file, 'r', encoding='utf-8') as f:
+                for line in f:
+                    line = line.strip()
+                    if line and not line.startswith('#') and '=' in line:
+                        key, value = line.split('=', 1)
+                        key = key.strip()
+                        value = value.strip()
+                        # 设置环境变量（覆盖现有值）
+                        os.environ[key] = value
+            return
+
+    print("警告: 未找到.env文件")
+
+# 在模块加载时执行
+load_env_file()
 
 class Config:
-    """配置管理类"""
-
+    """统一配置管理类"""
+    
     def __init__(self):
-        """初始化配置"""
-        self.base_dir = BASE_DIR
-        self.ai_tender_system_dir = BASE_DIR / 'ai_tender_system'
-        self.data_dir = self.ai_tender_system_dir / 'data'
-
-        # 确保必要的目录存在
-        self._ensure_directories()
-
+        self.base_dir = Path(__file__).parent.parent
+        self.data_dir = self.base_dir / "data"
+        self.config_dir = self.data_dir / "configs"
+        self.upload_dir = self.data_dir / "uploads"
+        self.output_dir = self.data_dir / "outputs"
+        
+        # 确保目录存在
+        self.config_dir.mkdir(parents=True, exist_ok=True)
+        self.upload_dir.mkdir(parents=True, exist_ok=True)
+        self.output_dir.mkdir(parents=True, exist_ok=True)
+        
         # 加载配置
         self._load_config()
-
-    def _ensure_directories(self):
-        """确保必要的目录存在"""
-        dirs = [
-            self.data_dir,
-            self.data_dir / 'uploads',
-            self.data_dir / 'output',
-            self.data_dir / 'logs',
-            self.data_dir / 'configs',
-            self.data_dir / 'configs' / 'companies',
-            self.data_dir / 'templates',
-            self.data_dir / 'knowledge_base'
-        ]
-        for dir_path in dirs:
-            dir_path.mkdir(parents=True, exist_ok=True)
-
+    
     def _load_config(self):
-        """加载配置项"""
+        """加载配置"""
         # API配置
         self.api_config = {
-            'default': {
-                'api_key': os.getenv('DEFAULT_API_KEY', 'sk-40a84bd082404004b9741e3a18d5f881'),
-                'api_endpoint': os.getenv('API_ENDPOINT', 'https://api.openai.com/v1/chat/completions'),
-                'model_name': os.getenv('MODEL_NAME', 'gpt-4o-mini'),
-                'max_tokens': int(os.getenv('MAX_TOKENS', '1000')),
-                'timeout': int(os.getenv('API_TIMEOUT', '30'))
-            },
-            'openai': {
-                'api_key': os.getenv('OPENAI_API_KEY', 'sk-40a84bd082404004b9741e3a18d5f881'),
-                'api_endpoint': os.getenv('OPENAI_API_ENDPOINT', 'https://api.openai.com/v1/chat/completions'),
+            'api_key': os.getenv('DEFAULT_API_KEY', ''),
+            'api_endpoint': os.getenv('API_ENDPOINT', 'https://api.oaipro.com/v1/chat/completions'),
+            'model_name': os.getenv('MODEL_NAME', 'gpt-5'),
+            'max_tokens': int(os.getenv('MAX_TOKENS', '1000')),
+            'timeout': int(os.getenv('API_TIMEOUT', '30'))
+        }
+
+        # 多模型配置
+        self.multi_model_config = {
+            'gpt-4o-mini': {
+                'api_key': os.getenv('OPENAI_API_KEY', os.getenv('DEFAULT_API_KEY', '')),
+                'api_endpoint': os.getenv('OPENAI_API_ENDPOINT', 'https://api.oaipro.com/v1/chat/completions'),
                 'model_name': 'gpt-4o-mini',
                 'max_tokens': int(os.getenv('OPENAI_MAX_TOKENS', '1000')),
-                'timeout': int(os.getenv('OPENAI_TIMEOUT', '30'))
-            },
-<<<<<<< HEAD
-=======
+                'timeout': int(os.getenv('OPENAI_TIMEOUT', '30')),
+                'provider': 'OpenAI',
+                'display_name': 'GPT-4o Mini',
+                'description': 'OpenAI GPT-4o Mini模型，快速且经济的AI助手'
+            },
+            # 联通元景系列模型
+            'yuanjing-deepseek-v3': {
+                'access_token': os.getenv('ACCESS_TOKEN', ''),
+                'base_url': os.getenv('UNICOM_BASE_URL', 'https://maas-api.ai-yuanjing.com/openapi/compatible-mode/v1'),
+                'model_name': 'deepseek-v3',
+                'max_tokens': int(os.getenv('UNICOM_MAX_TOKENS', '1000')),
+                'timeout': int(os.getenv('UNICOM_TIMEOUT', '30')),
+                'provider': 'China Unicom',
+                'display_name': '元景-DeepSeek-V3',
+                'description': '通用对话模型，平衡性能与速度，适合日常标书内容生成'
+            },
+            'yuanjing-qwen3-235b': {
+                'access_token': os.getenv('ACCESS_TOKEN', ''),
+                'base_url': os.getenv('UNICOM_BASE_URL', 'https://maas-api.ai-yuanjing.com/openapi/compatible-mode/v1'),
+                'model_name': 'qwen3-235b-a22b',
+                'max_tokens': int(os.getenv('UNICOM_MAX_TOKENS', '1000')),
+                'timeout': int(os.getenv('UNICOM_TIMEOUT', '30')),
+                'provider': 'China Unicom',
+                'display_name': '元景-通义千问3-235B',
+                'description': '最大参数模型，文本生成质量最高，适合复杂商务文档和标书写作'
+            },
+            'yuanjing-glm-rumination': {
+                'access_token': os.getenv('ACCESS_TOKEN', ''),
+                'base_url': os.getenv('UNICOM_BASE_URL', 'https://maas-api.ai-yuanjing.com/openapi/compatible-mode/v1'),
+                'model_name': 'glm-z1-rumination-32b-0414',
+                'max_tokens': int(os.getenv('UNICOM_MAX_TOKENS', '1000')),
+                'timeout': int(os.getenv('UNICOM_TIMEOUT', '30')),
+                'provider': 'China Unicom',
+                'display_name': '元景-智谱GLM思考版',
+                'description': '深度思考推理模型，逻辑严密，适合技术方案和解决方案论述'
+            },
+            'yuanjing-70b-chat': {
+                'access_token': os.getenv('ACCESS_TOKEN', ''),
+                'base_url': os.getenv('UNICOM_BASE_URL', 'https://maas-api.ai-yuanjing.com/openapi/compatible-mode/v1'),
+                'model_name': 'yuanjing-70b-chat',
+                'max_tokens': int(os.getenv('UNICOM_MAX_TOKENS', '1000')),
+                'timeout': int(os.getenv('UNICOM_TIMEOUT', '30')),
+                'provider': 'China Unicom',
+                'display_name': '元景-70B对话版',
+                'description': '联通自研70B模型，可能针对政企场景优化，适合政府采购项目'
+            },
+            'yuanjing-ernie-300b': {
+                'access_token': os.getenv('ACCESS_TOKEN', ''),
+                'base_url': os.getenv('UNICOM_BASE_URL', 'https://maas-api.ai-yuanjing.com/openapi/compatible-mode/v1'),
+                'model_name': 'ernie-4.5-300b-a47b',
+                'max_tokens': int(os.getenv('UNICOM_MAX_TOKENS', '1000')),
+                'timeout': int(os.getenv('UNICOM_TIMEOUT', '30')),
+                'provider': 'China Unicom',
+                'display_name': '元景-文心大模型4.5',
+                'description': '百度文心300B大模型，中文商务写作专长，政府采购语言风格优秀'
+            },
+            'yuanjing-deepseek-function': {
+                'access_token': os.getenv('ACCESS_TOKEN', ''),
+                'base_url': os.getenv('UNICOM_BASE_URL', 'https://maas-api.ai-yuanjing.com/openapi/compatible-mode/v1'),
+                'model_name': 'deepseek-v3-functioncall',
+                'max_tokens': int(os.getenv('UNICOM_MAX_TOKENS', '1000')),
+                'timeout': int(os.getenv('UNICOM_TIMEOUT', '30')),
+                'provider': 'China Unicom',
+                'display_name': '元景-DeepSeek函数调用版',
+                'description': '结构化输出能力强，适合生成规范格式的标书内容和表格'
+            },
             # 始皇API配置 - 支持内联回复功能
             'shihuang-gpt4o-mini': {
                 'api_key': os.getenv('SHIHUANG_API_KEY', ''),
@@ -96,86 +164,160 @@
                 'description': '高级专业模型，适合复杂技术方案和深度内容生成'
             },
             # 向后兼容性配置 - 保持原有模型名称可用
->>>>>>> 87d441cb
             'unicom-yuanjing': {
-                'api_key': os.getenv('ACCESS_TOKEN', 'sk-40a84bd082404004b9741e3a18d5f881'),
+                'access_token': os.getenv('ACCESS_TOKEN', ''),
                 'base_url': os.getenv('UNICOM_BASE_URL', 'https://maas-api.ai-yuanjing.com/openapi/compatible-mode/v1'),
                 'model_name': os.getenv('UNICOM_MODEL_NAME', 'deepseek-v3'),
                 'max_tokens': int(os.getenv('UNICOM_MAX_TOKENS', '1000')),
-                'timeout': int(os.getenv('UNICOM_TIMEOUT', '30'))
+                'timeout': int(os.getenv('UNICOM_TIMEOUT', '30')),
+                'provider': 'China Unicom',
+                'display_name': '联通元景大模型 (兼容)',
+                'description': '向后兼容的联通元景模型，建议使用具体的元景-XXX模型获得更好体验'
             }
         }
-
-        # Web服务配置
+        
+        # Web配置
         self.web_config = {
             'host': os.getenv('WEB_HOST', '0.0.0.0'),
             'port': int(os.getenv('WEB_PORT', '8082')),
             'debug': os.getenv('DEBUG', 'True').lower() == 'true',
             'secret_key': os.getenv('SECRET_KEY', 'ai-tender-system-2025')
         }
-
+        
         # 文件上传配置
         self.upload_config = {
-            'max_size': int(os.getenv('MAX_UPLOAD_SIZE', '50')) * 1024 * 1024,  # MB转字节
-            'max_file_size': int(os.getenv('MAX_UPLOAD_SIZE', '50')) * 1024 * 1024,  # 兼容旧名称
+            'max_file_size': 100 * 1024 * 1024,  # 100MB
             'allowed_extensions': {
-                'tender_info': {'.pdf', '.doc', '.docx', '.txt'},
-                'business_response': {'.docx', '.doc'},
-                'point_to_point': {'.docx', '.doc'},
-                'default': {'.pdf', '.doc', '.docx', '.txt'}
+                'tender_info': {'txt', 'pdf', 'doc', 'docx'},
+                'point_to_point': {'docx', 'doc'},
+                'tech_proposal': {'docx', 'doc', 'pdf'},
+                'business_response': {'docx', 'doc'},
+                'images': {'png', 'jpg', 'jpeg', 'gif', 'bmp'}
             }
         }
-
-    def get_api_config(self, model_name: str = 'default') -> Dict[str, Any]:
+        
+        # 日志配置
+        self.logging_config = {
+            'level': os.getenv('LOG_LEVEL', 'INFO'),
+            'format': '%(asctime)s - %(name)s - %(levelname)s - %(message)s',
+            'max_bytes': 10 * 1024 * 1024,  # 10MB
+            'backup_count': 5
+        }
+    
+    def get_api_config(self) -> Dict[str, Any]:
         """获取API配置"""
-        return self.api_config.get(model_name, self.api_config['default'])
-
+        return self.api_config.copy()
+    
     def get_web_config(self) -> Dict[str, Any]:
-        """获取Web服务配置"""
-        return self.web_config
-
+        """获取Web配置"""
+        return self.web_config.copy()
+    
     def get_upload_config(self) -> Dict[str, Any]:
         """获取上传配置"""
-        return self.upload_config
-
+        return self.upload_config.copy()
+    
+    def get_logging_config(self) -> Dict[str, Any]:
+        """获取日志配置"""
+        return self.logging_config.copy()
+
+    def get_model_config(self, model_name: str) -> Dict[str, Any]:
+        """获取指定模型的配置"""
+        if model_name in self.multi_model_config:
+            return self.multi_model_config[model_name].copy()
+        else:
+            # 如果没有找到指定模型，返回默认配置
+            return self.api_config.copy()
+
+    def get_all_model_configs(self) -> Dict[str, Dict[str, Any]]:
+        """获取所有模型配置"""
+        return self.multi_model_config.copy()
+
+    def get_default_api_key(self) -> str:
+        """获取默认API密钥"""
+        return self.api_config['api_key']
+    
+    def set_api_key(self, api_key: str) -> None:
+        """设置API密钥"""
+        self.api_config['api_key'] = api_key
+        # 可以选择保存到环境变量或配置文件
+    
     def get_path(self, path_type: str) -> Path:
         """获取路径"""
         paths = {
             'base': self.base_dir,
             'data': self.data_dir,
-            'upload': self.data_dir / 'uploads',
-            'output': self.data_dir / 'output',
-            'logs': self.data_dir / 'logs',
-            'configs': self.data_dir / 'configs',
-            'companies': self.data_dir / 'configs' / 'companies',
-            'templates': self.data_dir / 'templates',
-            'knowledge_base': self.data_dir / 'knowledge_base'
-        }
-        return paths.get(path_type, self.data_dir)
-
-    def get_logging_config(self) -> Dict[str, Any]:
-        """获取日志配置"""
-        return {
-            'log_dir': str(self.get_path('logs')),
-            'level': os.getenv('LOG_LEVEL', 'INFO'),
-            'format': '%(asctime)s - %(name)s - %(levelname)s - %(message)s',
-            'log_file': 'ai_tender_system.log',
-            'max_bytes': 10 * 1024 * 1024,  # 10MB
-            'backup_count': 5
-        }
-
+            'config': self.config_dir,
+            'upload': self.upload_dir,
+            'output': self.output_dir,
+            'web': self.base_dir / "web",
+            'templates': self.base_dir / "web" / "templates",
+            'static': self.base_dir / "web" / "static"
+        }
+        return paths.get(path_type, self.base_dir)
+    
+    def load_tender_config(self, config_file: Optional[str] = None) -> Dict[str, Any]:
+        """加载招标项目配置"""
+        if config_file is None:
+            # 查找现有的配置文件
+            possible_configs = [
+                self.config_dir / "tender_config.ini"
+            ]
+            for config_path in possible_configs:
+                if config_path.exists():
+                    config_file = str(config_path)
+                    break
+        
+        if config_file and os.path.exists(config_file):
+            try:
+                import configparser
+                config = configparser.ConfigParser()
+                config.read(config_file, encoding='utf-8')
+                
+                result = {}
+                for section in config.sections():
+                    result[section] = dict(config.items(section))
+                
+                return result
+            except Exception as e:
+                print(f"加载招标配置失败: {e}")
+                return {}
+        
+        return {}
+    
+    def save_config(self, config_name: str, config_data: Dict[str, Any]) -> bool:
+        """保存配置到文件"""
+        try:
+            config_file = self.config_dir / f"{config_name}.json"
+            with open(config_file, 'w', encoding='utf-8') as f:
+                json.dump(config_data, f, ensure_ascii=False, indent=2)
+            return True
+        except Exception as e:
+            print(f"保存配置失败: {e}")
+            return False
+    
+    def load_config(self, config_name: str) -> Dict[str, Any]:
+        """从文件加载配置"""
+        try:
+            config_file = self.config_dir / f"{config_name}.json"
+            if config_file.exists():
+                with open(config_file, 'r', encoding='utf-8') as f:
+                    return json.load(f)
+        except Exception as e:
+            print(f"加载配置失败: {e}")
+        return {}
 
 # 全局配置实例
-_config_instance = None
-
+config = Config()
 
 def get_config() -> Config:
-    """获取配置实例（单例模式）"""
-    global _config_instance
-    if _config_instance is None:
-        _config_instance = Config()
-    return _config_instance
-
-
-# 导出
-__all__ = ['Config', 'get_config']+    """获取配置实例"""
+    return config
+
+if __name__ == "__main__":
+    print("=== AI标书系统配置信息 ===")
+    cfg = get_config()
+    print(f"基础目录: {cfg.base_dir}")
+    print(f"数据目录: {cfg.data_dir}")
+    print(f"API密钥: {cfg.get_default_api_key()[:10]}...")
+    print(f"Web端口: {cfg.web_config['port']}")
+    print(f"调试模式: {cfg.web_config['debug']}")