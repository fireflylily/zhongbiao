/**
 * HITL 配置管理器
 * 用于投标管理页面的配置管理、项目选择、公司选择、AI模型选择等功能
 * 同时包含快捷跳转函数(支持双模式: Tab切换/URL跳转)
 */

// HITL页面的模型和公司管理
const HITLConfigManager = {
    // 初始化
    init() {
        console.log('[HITLConfigManager] 初始化配置管理器');

        // 加载公司列表
        this.loadCompanies();

        // 加载模型列表
        this.loadModels();

        // 加载项目列表（显示所有项目）
        this.loadProjects();

        // 绑定事件
        this.bindEvents();
    },

    // 加载公司列表
    async loadCompanies() {
        try {
            const response = await fetch('/api/companies');
            const data = await response.json();

            if (data.success && data.data) {
                const select = document.getElementById('hitlCompanySelect');
                const nameSpan = document.getElementById('hitlSelectedCompanyName');

                select.innerHTML = '<option value="">请选择公司...</option>';

                data.data.forEach(company => {
                    const option = document.createElement('option');
                    option.value = company.company_id;
                    option.textContent = company.company_name;
                    select.appendChild(option);
                });

                console.log(`[HITLConfigManager] 加载了 ${data.data.length} 个公司`);
            }
        } catch (error) {
            console.error('[HITLConfigManager] 加载公司列表失败:', error);
        }
    },

    // 加载模型列表
    async loadModels() {
        try {
            // ✅ 优先从 globalState 获取模型列表
            if (window.globalState && window.globalState.getAvailableModels().length > 0) {
                const models = window.globalState.getAvailableModels();
                this.updateModelSelect(models);
                console.log(`[HITLConfigManager] 从 globalState 加载了 ${models.length} 个AI模型`);
                return;
            }

            // 如果 globalState 没有数据，从API加载
            const response = await fetch('/api/models');
            const data = await response.json();

            if (data.success && data.models) {
                // ✅ 保存到 globalState
                if (window.globalState) {
                    window.globalState.setAvailableModels(data.models);
                }

                this.updateModelSelect(data.models);
                console.log(`[HITLConfigManager] 从API加载了 ${data.count} 个AI模型`);
            }
        } catch (error) {
            console.error('[HITLConfigManager] 加载模型列表失败:', error);
        }
    },

    // 加载项目列表
    async loadProjects() {
        try {
            console.log('[HITLConfigManager] 开始加载项目列表...');
            // ✅ 从 globalState 读取公司ID
            const companyId = window.globalState.getCompanyId();
            const url = companyId
                ? `/api/tender-projects?company_id=${companyId}`
                : '/api/tender-projects';

            const response = await fetch(url);
            const data = await response.json();

            const select = document.getElementById('hitlProjectSelect');
            select.innerHTML = '<option value="">新建项目</option>';

            if (data.success && data.data && data.data.length > 0) {
                data.data.forEach(project => {
                    const option = document.createElement('option');
                    option.value = project.project_id;
                    const projectNumber = project.project_number || '无编号';
                    const status = project.status || 'draft';
                    option.textContent = `${project.project_name} (${projectNumber}) [${status}]`;
                    select.appendChild(option);
                });

                console.log(`[HITLConfigManager] 成功加载 ${data.data.length} 个项目`);
            } else {
                console.log('[HITLConfigManager] 没有找到项目数据');
            }
        } catch (error) {
            console.error('[HITLConfigManager] 加载项目列表失败:', error);
        }
    },

    // 加载并显示项目详情
    async loadProjectDetails(projectId) {
        try {
            console.log('[HITLConfigManager] 开始加载项目详情:', projectId);
            const response = await fetch(`/api/tender-projects/${projectId}`);
            const data = await response.json();

            if (data.success && data.data) {
                const project = data.data;

                // 【新增】先设置公司选择器
                if (project.company_id) {
                    const companySelect = document.getElementById('hitlCompanySelect');
                    const companyNameSpan = document.getElementById('hitlSelectedCompanyName');

                    if (companySelect) {
                        companySelect.value = project.company_id;

                        // 更新公司名称显示并同步到 globalState
                        if (companyNameSpan) {
                            const companyName = this.getSelectedCompanyName(); // ✅ 使用辅助方法
                            companyNameSpan.textContent = companyName;
                            companyNameSpan.className = 'text-primary fw-bold';

                            // ✅ 同步到 globalState
                            window.globalState.setCompany(project.company_id, companyName);
                        }

                        console.log('[HITLConfigManager] 已设置公司:', project.company_id);
                    }
                }

                // 填充基本信息表单 (对象映射驱动，避免重复代码)
                const formFieldMapping = {
                    'projectName': 'project_name',
                    'projectNumber': 'project_number',
                    'tenderParty': 'tenderer',
                    'tenderAgent': 'agency',
                    'tenderMethod': 'bidding_method',
                    'tenderLocation': 'bidding_location',
                    'tenderDeadline': 'bidding_time',
                    'winnerCount': 'winner_count'
                };

                Object.entries(formFieldMapping).forEach(([elementId, projectKey]) => {
                    const element = document.getElementById(elementId);
                    if (element) element.value = project[projectKey] || '';
                });

                // 显示项目信息提示
                const projectInfo = document.getElementById('hitlProjectInfo');
                const projectName = document.getElementById('hitlProjectName');
                if (projectInfo && projectName) {
                    projectName.textContent = `已加载: ${project.project_name}`;
                    projectInfo.style.display = 'block';
                }

                // ✅ 保存到 globalState（统一数据源）
                if (typeof window.globalState !== 'undefined') {
                    // ✅ 使用辅助方法获取公司名称
                    const companyName = this.getSelectedCompanyName();

                    // ✅ 使用 setBulk 批量设置公司和项目信息
                    window.globalState.setBulk({
                        company: {
                            id: project.company_id,
                            name: companyName
                        },
                        project: {
                            id: projectId,
                            name: project.project_name
                        }
                    });

                    console.log('[HITLConfigManager] 已保存到 globalState:', {
                        projectId: projectId,
                        projectName: project.project_name,
                        companyId: project.company_id,
                        companyName: companyName
                    });
                }

                console.log('[HITLConfigManager] 项目基本信息已加载:', project);

                // 【新增】查找并加载该项目最新的HITL任务数据
                await this.findAndLoadHitlTaskData(projectId);

                return project;
            }
        } catch (error) {
            console.error('[HITLConfigManager] 加载项目详情失败:', error);
            return null;
        }
    },

    // 【新增】查找并加载HITL任务数据
    async findAndLoadHitlTaskData(projectId) {
        try {
            console.log('[HITLConfigManager] 查找项目的HITL任务:', projectId);

            const response = await fetch(`/api/tender-processing/hitl-tasks?project_id=${projectId}&latest=true`);
            const data = await response.json();

            if (data.success && data.task) {
                const hitlTask = data.task;
                console.log('[HITLConfigManager] 找到HITL任务:', hitlTask.hitl_task_id);

                // ✅ 保存 HITL 任务 ID 到 globalState
                if (typeof window.globalState !== 'undefined') {
                    window.globalState.setHitlTaskId(hitlTask.hitl_task_id);
                }

                // ✅ 显示原标书文件信息并保存到 globalState
                if (hitlTask.step1_data) {
                    try {
                        const step1Data = typeof hitlTask.step1_data === 'string'
                            ? JSON.parse(hitlTask.step1_data)
                            : hitlTask.step1_data;

                        if (step1Data.file_path && step1Data.file_name) {
                            console.log('[HITLConfigManager] 找到原标书文件:', step1Data.file_name);
                            this.displayUploadedFile(step1Data.file_name, step1Data.file_path);

                            // ✅ 使用 setBulk 批量保存三种文件信息到 globalState
                            if (typeof window.globalState !== 'undefined') {
                                const filesToSet = {};

                                // 1. 原始标书文件
                                filesToSet.originalTender = {
                                    fileName: step1Data.file_name,
                                    filePath: step1Data.file_path
                                };
                                console.log('[HITLConfigManager] 准备保存原始标书文件:', step1Data.file_name);

                                // 2. 技术需求文件
                                if (step1Data.technical_file) {
                                    filesToSet.technical = {
                                        fileName: step1Data.technical_file.filename,
                                        filePath: step1Data.technical_file.file_path,
                                        fileSize: step1Data.technical_file.file_size || 0,
                                        fileUrl: `/api/tender-processing/download-technical-file/${hitlTask.hitl_task_id}`
                                    };
                                    console.log('[HITLConfigManager] 准备保存技术需求文件:', step1Data.technical_file.filename);
                                }

                                // 3. 应答文件格式（用于商务应答）
                                if (step1Data.response_file) {
                                    filesToSet.business = {
                                        fileName: step1Data.response_file.filename,
                                        filePath: step1Data.response_file.file_path,
                                        fileSize: step1Data.response_file.file_size || 0,
                                        fileUrl: `/api/tender-processing/download-response-file/${hitlTask.hitl_task_id}`
                                    };
                                    console.log('[HITLConfigManager] 准备保存应答文件格式:', step1Data.response_file.filename);
                                }

                                // 批量设置文件
                                window.globalState.setBulk({
                                    files: filesToSet,
                                    hitlTaskId: hitlTask.hitl_task_id
                                });
                                console.log('[HITLConfigManager] 所有文件信息已通过 setBulk 保存到 globalState');
                            }
                        }
                    } catch (parseError) {
                        console.error('[HITLConfigManager] 解析step1_data失败:', parseError);
                    }
                }

                // 【修改】主动加载所有Tab的数据 (数组驱动，避免重复代码)
                console.log('[HITLConfigManager] 开始加载所有Tab数据...');

                // 定义需要加载的文件类型
                const fileTypesToLoad = [
                    { type: 'response', name: '应答文件' },
                    { type: 'technical', name: '技术需求文件' },
                    { type: 'point_to_point', name: '点对点应答文件' },
                    { type: 'tech_proposal', name: '技术方案文件' },
                    { type: 'business_response', name: '商务应答文件' }
                ];

                // 批量加载文件信息
                if (typeof loadFileInfo === 'function') {
                    for (const {type, name} of fileTypesToLoad) {
                        console.log(`[HITLConfigManager] 加载${name}...`);
                        await loadFileInfo(type, hitlTask.hitl_task_id);
                    }
                } else {
                    console.error('[HITLConfigManager] loadFileInfo函数未定义，无法加载文件信息');
                }

                // 3. 加载资格要求（qualifications）
                if (typeof loadRequirements === 'function') {
                    console.log('[HITLConfigManager] 加载资格要求...');
                    await loadRequirements(hitlTask.hitl_task_id, projectId);
                }

                // 4. 加载筛选后的段落
                if (typeof loadFilteredChunksData === 'function') {
                    console.log('[HITLConfigManager] 加载筛选段落...');
                    await loadFilteredChunksData(hitlTask.hitl_task_id);
                }

                // 【新增】5. 加载历史章节列表
                if (window.chapterSelectionManager && window.chapterSelectionManager.loadHistoricalChapters) {
                    console.log('[HITLConfigManager] 加载历史章节列表...');
                    await window.chapterSelectionManager.loadHistoricalChapters(hitlTask.hitl_task_id);
                } else {
                    console.warn('[HITLConfigManager] window.chapterSelectionManager 未定义或缺少 loadHistoricalChapters 方法');
                }

                console.log('[HITLConfigManager] HITL任务数据加载完成');
            } else {
                console.log('[HITLConfigManager] 该项目没有HITL任务');
            }
        } catch (error) {
            console.error('[HITLConfigManager] 加载HITL任务数据失败:', error);
        }
    },

    // 【新增】显示已上传的文件
    displayUploadedFile(fileName, filePath) {
        console.log('[HITLConfigManager] 显示已上传文件:', fileName);

        // 查找文件上传区域的元素
        const uploadSection = document.querySelector('#uploadSection');
        const fileInput = document.getElementById('tenderDocFile');

        if (uploadSection) {
            // 创建文件显示元素
            let fileDisplay = uploadSection.querySelector('.uploaded-file-display');

            if (!fileDisplay) {
                fileDisplay = document.createElement('div');
                fileDisplay.className = 'uploaded-file-display alert alert-success d-flex align-items-center justify-content-between';
                fileDisplay.innerHTML = `
                    <div class="d-flex align-items-center">
                        <i class="bi bi-file-earmark-text-fill me-2"></i>
                        <span class="file-name"></span>
                    </div>
                    <span class="badge bg-success">已上传</span>
                `;

                // 插入到文件输入框之后
                if (fileInput && fileInput.parentNode) {
                    fileInput.parentNode.insertBefore(fileDisplay, fileInput.nextSibling);
                } else {
                    uploadSection.appendChild(fileDisplay);
                }
            }

            // 更新文件名
            const fileNameSpan = fileDisplay.querySelector('.file-name');
            if (fileNameSpan) {
                fileNameSpan.textContent = fileName;
            }

            fileDisplay.style.display = 'flex';

            // 隐藏文件输入框（因为已经有文件了）
            if (fileInput) {
                fileInput.style.display = 'none';
            }

            console.log('[HITLConfigManager] 文件显示已更新');
        }
    },

    // 更新模型选择器
    updateModelSelect(models) {
        const select = document.getElementById('hitlAiModel');
        if (!select) return;

        const currentValue = select.value;

        // 保持现有选项但更新状态
        Array.from(select.options).forEach(option => {
            const model = models.find(m => m.name === option.value);
            if (model) {
                const baseText = option.textContent.replace(' ✓', '').replace(' (未配置)', '');
                if (model.status === 'available') {
                    option.textContent = baseText + ' ✓';
                    option.disabled = false;
                } else if (model.status === 'no_api_key') {
                    option.textContent = baseText + ' (未配置)';
                    option.disabled = true;
                }
            }
        });

        // 恢复选择
        if (currentValue) {
            select.value = currentValue;
        }

        this.updateModelStatus();
    },

    // 更新模型状态显示
    updateModelStatus() {
        const select = document.getElementById('hitlAiModel');
        const statusDiv = document.getElementById('hitlModelStatus');
        const icon = document.getElementById('hitlModelStatusIcon');
        const text = document.getElementById('hitlModelStatusText');

        if (!select || !statusDiv) return;

        const selectedValue = select.value;

        if (selectedValue) {
            statusDiv.style.display = 'block';
            icon.innerHTML = '<i class="bi bi-check-circle text-success"></i>';
            text.textContent = '模型可用';
            text.className = 'text-success';
        } else {
            statusDiv.style.display = 'none';
        }
    },

    // 绑定事件
    bindEvents() {
        // 公司选择变化
        const companySelect = document.getElementById('hitlCompanySelect');
        if (companySelect) {
            companySelect.addEventListener('change', (e) => {
                const companyId = e.target.value;
                const companyName = e.target.options[e.target.selectedIndex].text;

                // ✅ 同步到 globalState
                if (companyId) {
                    window.globalState.setCompany(companyId, companyName);
                } else {
                    window.globalState.clearCompany();
                }

                // UI更新
                const nameSpan = document.getElementById('hitlSelectedCompanyName');
                nameSpan.textContent = companyId ? companyName : '未选择';
                nameSpan.className = companyId ? 'text-primary fw-bold' : 'text-muted';

                console.log(`[HITLConfigManager] 选择公司: ${companyName} (ID: ${companyId})`);

                // 重新加载项目列表
                if (companyId) {
                    this.loadProjects();
                }
            });
        }

        // 模型选择变化
        const modelSelect = document.getElementById('hitlAiModel');
        if (modelSelect) {
            modelSelect.addEventListener('change', (e) => {
                // ✅ 保存到 globalState
                if (window.globalState) {
                    window.globalState.setSelectedModel(e.target.value);
                }

                this.updateModelStatus();
                console.log(`[HITLConfigManager] 选择模型: ${e.target.value}`);
            });
        }

        // 项目选择变化
        const projectSelect = document.getElementById('hitlProjectSelect');
        if (projectSelect) {
            projectSelect.addEventListener('change', async (e) => {
                const projectId = e.target.value || null;

                console.log(`[HITLConfigManager] 项目选择变更: ${projectId}`);

                if (projectId) {
                    // 加载项目详情（包括章节列表），会自动同步到 globalState
                    await this.loadProjectDetails(projectId);

                    // 【新增】加载完成后导航到步骤3
                    this.navigateToStep3();
                } else {
                    // 选择"新建项目",刷新页面
                    console.log('[HITLConfigManager] 刷新页面以重置状态');
                    location.reload();
                }
            });
            console.log('[HITLConfigManager] 项目选择器事件已绑定');
        }

        // 刷新项目按钮
        const refreshBtn = document.getElementById('refreshHitlProjectsBtn');
        if (refreshBtn) {
            refreshBtn.addEventListener('click', () => {
                console.log('[HITLConfigManager] 刷新项目列表');
                this.loadProjects();
            });
            console.log('[HITLConfigManager] 刷新按钮事件已绑定');
        }

        // 【新增】监听从项目总览页面跳转过来的事件
        document.addEventListener('loadProjectFromOverview', async (e) => {
            const {projectId, companyId, companyName, projectName} = e.detail;
            console.log('[HITLConfigManager] 接收到项目总览跳转事件:', e.detail);

            // 1. 设置公司选择器并同步到 globalState
            if (companyId) {
                const companySelect = document.getElementById('hitlCompanySelect');
                if (companySelect) {
                    companySelect.value = companyId;

                    // ✅ 同步到 globalState
                    window.globalState.setCompany(companyId, companyName);

                    const nameSpan = document.getElementById('hitlSelectedCompanyName');
                    if (nameSpan) {
                        nameSpan.textContent = companyName || '';
                        nameSpan.className = 'text-primary fw-bold';
                    }
                    console.log('[HITLConfigManager] 已设置公司选择器:', companyId, companyName);
                }
            }

            // 2. 重新加载项目列表（确保下拉框有最新数据）
            await this.loadProjects();

            // 3. 设置项目选择器并触发加载
            if (projectId) {
                const projectSelect = document.getElementById('hitlProjectSelect');
                if (projectSelect) {
                    projectSelect.value = projectId;
                    console.log('[HITLConfigManager] 已设置项目选择器:', projectId);

                    // 4. 加载项目详情（包括章节列表），会自动同步到 globalState
                    console.log('[HITLConfigManager] 开始加载项目详情和章节列表...');
                    await this.loadProjectDetails(projectId);

                    // 【新增】加载完成后导航到步骤3
                    this.navigateToStep3();
                }
            }
        });
        console.log('[HITLConfigManager] 项目总览跳转事件监听器已绑定');
    },

    // 【新增】获取当前选中的公司名称（辅助方法，消除重复代码）
    getSelectedCompanyName() {
        const select = document.getElementById('hitlCompanySelect');
        if (select && select.value) {
            const option = select.options[select.selectedIndex];
            return option ? option.text : '';
        }
        return '';
    },

    // 获取当前配置（供其他模块使用）
    getConfig() {
        // ✅ 从 globalState 读取所有状态
        return {
            companyId: window.globalState.getCompanyId(),
            model: window.globalState.getSelectedModel(),
            projectId: window.globalState.getProjectId()
        };
    },

    // 【新增】导航到步骤3
    navigateToStep3() {
        console.log('[HITLConfigManager] 导航到步骤3');

        const step1Section = document.getElementById('chapterSelectionSection');
        const step2Section = document.getElementById('step2Section');
        const step3Section = document.getElementById('step3Section');
        const uploadSection = document.getElementById('uploadSection');

        // ✅ 保持步骤1（章节选择）显示
        if (step1Section) step1Section.style.display = 'block';

        // ✅ 隐藏上传区域（历史项目已有文件）
        if (uploadSection) uploadSection.style.display = 'none';

        // 隐藏步骤2（已废弃）
        if (step2Section) step2Section.style.display = 'none';

        // 显示步骤3
        if (step3Section) {
            step3Section.style.display = 'block';
            console.log('[HITLConfigManager] 已显示步骤3');
        }

        // 滚动到步骤3位置
        if (step3Section) {
            step3Section.scrollIntoView({ behavior: 'smooth', block: 'start' });
        }
    }
};

// 全局函数（供HTML调用）
function onHitlModelChange() {
    HITLConfigManager.updateModelStatus();
}

function refreshHitlModels() {
    HITLConfigManager.loadModels();
}

/**
 * 初始化模型选择器
 * - 从localStorage读取上次选择的模型
 * - 如果没有，默认选择 yuanjing-deepseek-v3（更适合智能提取）
 * - 保存用户选择到localStorage
 */
function initModelSelector() {
    const modelSelect = document.getElementById('hitlAiModel');
    if (!modelSelect) {
        console.warn('[initModelSelector] 未找到模型选择器');
        return;
    }

    // 从localStorage读取上次选择
    const STORAGE_KEY = 'hitl_selected_model';
    let savedModel = localStorage.getItem(STORAGE_KEY);

    // 如果没有保存的选择，使用智能默认值（DeepSeek-V3更适合提取任务）
    if (!savedModel) {
        savedModel = 'yuanjing-deepseek-v3';
        console.log('[initModelSelector] 首次使用，默认选择:', savedModel);
    } else {
        console.log('[initModelSelector] 恢复上次选择:', savedModel);
    }

    // 设置选中状态
    modelSelect.value = savedModel;

    // 监听变化，保存到localStorage
    modelSelect.addEventListener('change', function() {
        const selectedModel = this.value;
        localStorage.setItem(STORAGE_KEY, selectedModel);
        console.log('[initModelSelector] 模型已更改并保存:', selectedModel);
    });

    // 触发一次change事件，更新模型状态显示
    if (typeof onHitlModelChange === 'function') {
        onHitlModelChange();
    }
}

// 页面加载时初始化（使用已存在的DOMContentLoaded事件）
document.addEventListener('DOMContentLoaded', function() {
    console.log('[HITL] 初始化配置管理器');
    HITLConfigManager.init();

    // 初始化AI模型选择器
    initModelSelector();

    // Tab数据已在选择项目时自动加载，无需监听tab切换事件
<<<<<<< HEAD
});
=======
});

/**
 * 通用Tab跳转函数（消除重复代码）
 * @param {Object} config - 跳转配置
 * @param {string} config.tabSelector - Tab选择器，如 '[data-bs-target="#point-to-point"]'
 * @param {string} config.fileType - 文件类型：'technical', 'business', 'originalTender'
 * @param {string} config.eventName - 自定义事件名称，如 'loadPointToPoint'
 * @param {string} config.apiEndpoint - API端点（可选），用于获取文件信息
 * @param {string} config.urlHash - URL哈希值，如 '#point-to-point'
 * @param {string} config.logPrefix - 日志前缀，如 '[goToPointToPoint]'
 */
async function navigateToTabImpl(config) {
    const isInIndexPage = typeof window.globalState !== 'undefined';

    if (isInIndexPage) {
        // 模式 1: Tab 切换模式 (首页内)
        console.log(`${config.logPrefix} 使用 Tab 切换模式`);

        // ✅ 使用 globalState 读取数据
        const company = window.globalState.getCompany();
        const project = window.globalState.getProject();
        const projectName = project.name || '';
        const companyId = company.id || '';
        const companyName = company.name || '';
        const hitlTaskId = window.globalState.getHitlTaskId() || '';

        console.log(`${config.logPrefix} 跳转参数:`, { projectName, companyId, companyName, hitlTaskId });

        // ✅ 获取文件信息 - 支持 API fallback
        let fileData = window.globalState.getFile(config.fileType);

        // 如果 globalState 中没有数据且提供了 API 端点，从 API 获取
        if ((!fileData || !fileData.fileName) && hitlTaskId && config.apiEndpoint) {
            console.log(`${config.logPrefix} globalState 中无文件,尝试从 API 获取`);

            try {
                const response = await fetch(`${config.apiEndpoint}/${hitlTaskId}`);
                const data = await response.json();

                if (data.success && data.has_file && data.file) {
                    fileData = {
                        fileName: data.file.filename,
                        fileSize: data.file.file_size || 0,
                        filePath: data.file.file_path,
                        fileUrl: `${config.apiEndpoint.replace('-info', '')}/download-${config.fileType}-file/${hitlTaskId}`
                    };
                    // ✅ 保存到 globalState 供后续使用
                    window.globalState.setFile(config.fileType, fileData);
                    console.log(`${config.logPrefix} 从 API 获取到文件:`, fileData.fileName);
                } else {
                    console.warn(`${config.logPrefix} API 返回无文件数据`);
                }
            } catch (error) {
                console.error(`${config.logPrefix} 从 API 获取文件失败:`, error);
            }
        }

        // ✅ 使用 setBulk 批量设置状态
        if (hitlTaskId && fileData?.fileName) {
            console.log(`${config.logPrefix} 使用文件:`, fileData.fileName);

            window.globalState.setBulk({
                company: { id: companyId, name: companyName },
                project: { id: project.id, name: projectName },
                files: {
                    [config.fileType]: {
                        fileName: fileData.fileName,
                        fileSize: fileData.fileSize || 0,
                        fileUrl: fileData.fileUrl,
                        filePath: fileData.filePath
                    }
                },
                hitlTaskId: hitlTaskId
            });
            console.log(`${config.logPrefix} 所有状态已通过 setBulk 设置完成`);
        } else {
            console.warn(`${config.logPrefix} 文件未找到,请先上传相关文件`);
        }

        // 切换到目标 Tab
        const targetTab = document.querySelector(config.tabSelector);
        if (targetTab) {
            const tab = new bootstrap.Tab(targetTab);
            tab.show();

            // 派发自定义事件
            window.dispatchEvent(new CustomEvent(config.eventName, {
                detail: {
                    fromHITL: true,
                    taskId: hitlTaskId
                }
            }));

            console.log(`${config.logPrefix} 已切换到 Tab`);
        } else {
            console.error(`${config.logPrefix} 未找到 Tab:`, config.tabSelector);
        }
    } else {
        // 模式 2: URL 参数跳转模式 (独立 HITL 页面，向后兼容)
        console.log(`${config.logPrefix} 使用 URL 参数跳转模式`);

        // 构建URL参数
        const params = new URLSearchParams();
        const company = window.globalState?.getCompany() || {};
        const project = window.globalState?.getProject() || {};
        const hitlTaskId = window.globalState?.getHitlTaskId();

        if (project.name) params.append('project_name', project.name);
        if (company.id) params.append('company_id', company.id);
        if (company.name) params.append('company_name', company.name);
        if (hitlTaskId) params.append('hitl_task_id', hitlTaskId);

        // 跳转到首页
        window.location.href = `/?${params.toString()}${config.urlHash}`;
    }
}

/**
 * 跳转到点对点应答页面
 * 支持两种模式:
 * 1. 如果在首页(有 globalState),使用 Tab 切换 + 全局状态传递
 * 2. 如果在独立 HITL 页面,使用 URL 参数跳转(向后兼容)
 */
async function goToPointToPoint() {
    return navigateToTabImpl({
        tabSelector: '[data-bs-target="#point-to-point"]',
        fileType: 'technical',
        eventName: 'loadPointToPoint',
        apiEndpoint: '/api/tender-processing/technical-file-info',
        urlHash: '#point-to-point',
        logPrefix: '[goToPointToPoint]'
    });
}

/**
 * 跳转到技术方案编写页面
 * 支持两种模式:
 * 1. 如果在首页(有 globalState),使用 Tab 切换 + 全局状态传递
 * 2. 如果在独立 HITL 页面,使用 URL 参数跳转(向后兼容)
 */
async function goToTechProposal() {
    return navigateToTabImpl({
        tabSelector: '[data-bs-target="#tech-proposal"]',
        fileType: 'technical',
        eventName: 'loadTechnicalProposal',
        apiEndpoint: '/api/tender-processing/technical-file-info',
        urlHash: '#tech-proposal',
        logPrefix: '[goToTechProposal]'
    });
}

/**
 * 跳转到商务应答页面
 * 支持两种模式:
 * 1. 如果在首页(有 globalState),使用 Tab 切换 + 全局状态传递
 * 2. 如果在独立 HITL 页面,使用 URL 参数跳转(向后兼容)
 */
async function goToBusinessResponse() {
    return navigateToTabImpl({
        tabSelector: '[data-bs-target="#business-response"]',
        fileType: 'business',
        eventName: 'loadBusinessResponse',
        apiEndpoint: '/api/tender-processing/response-file-info',
        urlHash: '#business-response',
        logPrefix: '[goToBusinessResponse]'
    });
}
>>>>>>> 4c31ec58
<|MERGE_RESOLUTION|>--- conflicted
+++ resolved
@@ -664,9 +664,6 @@
     initModelSelector();
 
     // Tab数据已在选择项目时自动加载，无需监听tab切换事件
-<<<<<<< HEAD
-});
-=======
 });
 
 /**
@@ -834,5 +831,4 @@
         urlHash: '#business-response',
         logPrefix: '[goToBusinessResponse]'
     });
-}
->>>>>>> 4c31ec58
+}